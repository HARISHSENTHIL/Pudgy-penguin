--- conflicted
+++ resolved
@@ -109,13 +109,8 @@
     return response
 
 
-<<<<<<< HEAD
 @app.get("/download/{job_id}")
 def download_file(job_id: str, format: str = "gif", db: Session = Depends(get_db)):
-=======
-@app.get("/v1/download/{job_id}")
-def download_gif(job_id: str, db: Session = Depends(get_db)):
->>>>>>> 28a97cf3
     """
     Download the generated file in the requested format.
 
